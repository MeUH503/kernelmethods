--- conflicted
+++ resolved
@@ -9,34 +9,10 @@
 from kernelmethods.operations import center_km, is_PSD, normalize_km, \
     normalize_km_2sample, frobenius_norm
 from kernelmethods.utils import check_callable, ensure_ndarray_1D, ensure_ndarray_2D, \
-<<<<<<< HEAD
-    get_callable_name, not_symmetric
-from kernelmethods import config as cfg
-
-class KernelMethodsException(Exception):
-    """
-    Generic exception to indicate invalid use of the kernelmethods library.
-
-
-    Allows to distinguish improper use of KernelMatrix from other code exceptions
-    """
-    pass
-
-
-class KMAccessError(KernelMethodsException):
-    """Exception to indicate invalid access to the kernel matrix!"""
-    pass
-
-
-class KMSetAdditionError(KernelMethodsException):
-    """Exception to indicate invalid addition of kernel matrix to a KernelSet"""
-    pass
-=======
     get_callable_name, not_symmetric, contains_nan_inf
 from kernelmethods import config as cfg
 from kernelmethods.config import KernelMethodsException, KMAccessError, \
     KMSetAdditionError
->>>>>>> cb05a7ea
 
 
 class BaseKernelFunction(ABC):
